--- conflicted
+++ resolved
@@ -317,17 +317,10 @@
                     &offset
                 ).date().and_time(time).unwrap())),
             (Err(_), Ok(date)) =>
-<<<<<<< HEAD
                 offset.from_local_date(&date).earliest().map(|x| x.and_hms(0, 0, 0)).ok_or_else(|| (format!(
                     "Datetime does not represent a valid moment in time"
                 ), count)).map(GenericDateTime::Fixed),
             _ => Err((format!("Failed to construct a useful datetime"), count))
-=======
-                Ok(GenericDateTime::Fixed(Date::<FixedOffset>::from_utc(
-                    date, offset
-                ).and_hms(0, 0, 0))),
-            _ => Err(("Failed to construct a useful datetime".to_string(), count))
->>>>>>> 35bea0fe
         }
     }
 }
